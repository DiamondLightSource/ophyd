[metadata]
<<<<<<< HEAD
name = ophyd
description = Hardware abstraction for blueksy with an emphasis on EPICS
url = https://github.com/dls-controls/ophyd
author = Tom Cobb
author_email = tom.cobb@diamond.ac.uk
=======
name = dls-python3-skeleton
description = One line description of your module
url = https://github.com/dls-controls/dls-python3-skeleton
author = Firstname Lastname
author_email = email@address.com
>>>>>>> badabd75
license = Apache License 2.0
long_description = file: README.rst
long_description_content_type = text/x-rst
classifiers =
    Development Status :: 4 - Beta
    License :: OSI Approved :: Apache Software License
    Programming Language :: Python :: 3.7
    Programming Language :: Python :: 3.8
    Programming Language :: Python :: 3.9

[options]
python_requires = >=3.7
packages = find:
# =src is interpreted as {"": "src"}
# as per recommendation here https://hynek.me/articles/testing-packaging/
package_dir =
    =src
<<<<<<< HEAD
# TODO: consider putting some of these in extras
install_requires =
    bluesky
    scanspec
    ipython
=======
    
# Specify any package dependencies below.
# install_requires =
#     numpy
#     scipy
>>>>>>> badabd75

[options.extras_require]
# For development tests/docs
dev =
    black==22.3.0
    isort>5.0
    pytest-cov
    mypy
    # remove this dependency once flake8 has dropped "importlib-metadata <=4.3"
    # https://github.com/PyCQA/flake8/pull/1438
    flake8 <= 3.9.2
    flake8-isort
    sphinx-rtd-theme-github-versions
    pre-commit
    pytest-asyncio>0.17

[options.packages.find]
where = src

# Specify any package data to be included in the wheel below.
# [options.package_data]
# ophyd =
#     subpackage/*.yaml

[options.entry_points]
# Include a command line script
console_scripts =
    ophyd = ophyd.__main__:main

[mypy]
# Ignore missing stubs for modules we use
ignore_missing_imports = True

[isort]
profile=black
float_to_top=true

[flake8]
# Make flake8 respect black's line length (default 88),
max-line-length = 88
extend-ignore =
    E203,  # See https://github.com/PyCQA/pycodestyle/issues/373
    F811,  # support typing.overload decorator

[tool:pytest]
# Run pytest with all our checkers, and don't spam us with massive tracebacks on error
addopts =
    --tb=native -vv --doctest-modules --doctest-glob="*.rst"
    --cov=ophyd --cov-report term --cov-report xml:cov.xml
# https://iscinumpy.gitlab.io/post/bound-version-constraints/#watch-for-warnings
<<<<<<< HEAD
filterwarnings =
    error
    ignore:Accessing jsonschema.__version__ is deprecated:DeprecationWarning
    ignore:distutils Version classes are deprecated:DeprecationWarning
asyncio_mode = auto
testpaths =
    tests
    
=======
filterwarnings = error
# Doctest python code in docs, python code in src docstrings, test functions in tests
testpaths =
    docs src tests

>>>>>>> badabd75
[coverage:run]
# This is covered in the versiongit test suite so exclude it here
omit = */_version_git.py
data_file = /tmp/ophyd.coverage

[coverage:paths]
# Tests are run from installed location, map back to the src directory
source =
    src
    **/site-packages/<|MERGE_RESOLUTION|>--- conflicted
+++ resolved
@@ -1,17 +1,9 @@
 [metadata]
-<<<<<<< HEAD
 name = ophyd
 description = Hardware abstraction for blueksy with an emphasis on EPICS
 url = https://github.com/dls-controls/ophyd
 author = Tom Cobb
 author_email = tom.cobb@diamond.ac.uk
-=======
-name = dls-python3-skeleton
-description = One line description of your module
-url = https://github.com/dls-controls/dls-python3-skeleton
-author = Firstname Lastname
-author_email = email@address.com
->>>>>>> badabd75
 license = Apache License 2.0
 long_description = file: README.rst
 long_description_content_type = text/x-rst
@@ -29,19 +21,11 @@
 # as per recommendation here https://hynek.me/articles/testing-packaging/
 package_dir =
     =src
-<<<<<<< HEAD
 # TODO: consider putting some of these in extras
 install_requires =
     bluesky
     scanspec
     ipython
-=======
-    
-# Specify any package dependencies below.
-# install_requires =
-#     numpy
-#     scipy
->>>>>>> badabd75
 
 [options.extras_require]
 # For development tests/docs
@@ -92,22 +76,15 @@
     --tb=native -vv --doctest-modules --doctest-glob="*.rst"
     --cov=ophyd --cov-report term --cov-report xml:cov.xml
 # https://iscinumpy.gitlab.io/post/bound-version-constraints/#watch-for-warnings
-<<<<<<< HEAD
 filterwarnings =
     error
     ignore:Accessing jsonschema.__version__ is deprecated:DeprecationWarning
     ignore:distutils Version classes are deprecated:DeprecationWarning
 asyncio_mode = auto
-testpaths =
-    tests
-    
-=======
-filterwarnings = error
 # Doctest python code in docs, python code in src docstrings, test functions in tests
 testpaths =
     docs src tests
 
->>>>>>> badabd75
 [coverage:run]
 # This is covered in the versiongit test suite so exclude it here
 omit = */_version_git.py
